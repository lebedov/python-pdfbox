--- conflicted
+++ resolved
@@ -173,26 +173,12 @@
                   (' -sort' if sort else '') +\
                   (' -ignoreBeads' if ignore_beads else '') +\
                   (' -startPage {start_page}'.format(start_page=start_page) if start_page else '') +\
-<<<<<<< HEAD
-                  (' -endPage {end_page}'.format(end_page=end_page) if end_page else '')
-        if not output_path:
-            options += ' -console'
-        cmd = '"{java_path}" -jar "{pdfbox_path}" ExtractText {options} "{input_path}" "{output_path}"'.format(java_path=self.java_path,
-                                                                                                       pdfbox_path=self.pdfbox_path,
-                                                                                                       options=options,
-                                                                                                       input_path=input_path,
-                                                                                                       output_path=output_path)
-        p = sarge.capture_stdout(cmd)
-        if not output_path:
-            return p.stdout.text
-=======
                   (' -endPage {end_page}'.format(end_page=end_page) if end_page else '') +\
                   '{console}'.format(console='-console') if console else ''
         cmd = '{options} {input_path} {output_path}'.format(options=options,
                                                             input_path=str(pathlib.Path(input_path).expanduser()),
                                                             output_path=output_path).strip()
         self.pdfbox_tools.ExtractText.main(cmd.split(' '))
->>>>>>> f3371f92
 
     def pdf_to_images(self, input_path, password=None,
                       imageType=None, outputPrefix=None,
@@ -247,18 +233,9 @@
                   (' -cropbox {cropbox}'.format(cropbox=cropbox) if cropbox else '') + \
                   (' {time}'.format(time="-time") if time else '')
 
-<<<<<<< HEAD
-        cmd = '"{java_path}" -jar "{pdfbox_path}" PDFToImage {options} "{input_path}"'.format(java_path=self.java_path,
-                                                                                                       pdfbox_path=self.pdfbox_path,
-                                                                                                       options=options,
-                                                                                                       input_path=input_path)
-        p = sarge.capture_both(cmd)
-        return p.stderr.text
-=======
         cmd = '{options} {input_path}'.format(options=options,
                                               input_path=input_path).strip()
         self.pdfbox_tools.PDFToImage.main(cmd.split(' '))
->>>>>>> f3371f92
 
     def extract_images(self, input_path, password=None, prefix=None, directJPEG=False):
         """
@@ -280,15 +257,6 @@
                   (' -prefix {prefix}'.format(prefix=prefix) if prefix else '') + \
                   (' -directJPEG {directJPEG}'.format(directJPEG="-directJPEG") if directJPEG else '')
 
-<<<<<<< HEAD
-        cmd = '"{java_path}" -jar "{pdfbox_path}" ExtractImages {options} "{input_path}"'.format(java_path=self.java_path,
-                                                                                        pdfbox_path=self.pdfbox_path,
-                                                                                        options=options,
-                                                                                        input_path=input_path)
-        p = sarge.capture_both(cmd)
-        return p.stderr.text
-=======
         cmd = '{options} {input_path}'.format(options=options,
                                               input_path=input_path).strip()
-        self.pdfbox_tools.ExtractImages.main(cmd.split(' '))
->>>>>>> f3371f92
+        self.pdfbox_tools.ExtractImages.main(cmd.split(' '))